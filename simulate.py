# -*- coding: utf-8 -*-
"""
Created on Tue Jul 13 10:47:48 2021

@author: Adam
"""


'''
The Simulate module of multilayerPy

'''

import numpy as np
import importlib
import time
import scipy
from scipy import integrate
import matplotlib.pyplot as plt


class Simulate():
    '''
    A class which takes in a ModelBuilder object and (optionally) some data
    to fit to.
    
    '''
    
    def __init__(self, model, params_dict):
        
        # if Y0 == no_components, assume same for all
        # elif it is == Lorg * n_comp + n_comp, use as-is
        # else use Y0_surf and Y0_bulk

        self.parameters = params_dict
        
        self.model = model
        
        self.model_output = None
        
        self.run_params = {'n_layers':None,
                           'rp': None,
                           'time_span': None,
                           'n_time': None,
                           'V': None,
                           'A': None,
                           'layer_thick': None,
                           'dense_output': None,
                           'Y0': None,
                           'ode_integrator': None,
                           'ode_integrate_method': None,
                           'atol':None,
                           'rtol':None}
        
        self.surf_concs = {}
        self.bulk_concs = {}
        self.static_surf_concs = {}
<<<<<<< HEAD
        
    def calc_Vt_At_layer_thick(self,model_output):
=======
        self.optimisation_result = None
        
    def calc_Vt_At_layer_thick(self):
>>>>>>> 71f5149a
        '''
        calculate V and A of each layer at each timepoint in the simulation
        '''
        
<<<<<<< HEAD
        output = model_output.y.T
=======
        output = self.model_output.y.T
>>>>>>> 71f5149a
        n_comps = len(self.model.model_components)
        n_layers = self.run_params['n_layers']
        
        Vtot = np.array([])
        for i in range(n_comps):
            cn = i + 1
            # volume
            N_bulk = output[:,(cn-1)*n_layers+2*(cn-1)+2:(cn)*n_layers+(cn)+(cn-1)+1]
<<<<<<< HEAD
            print('len N_bulk= ',len(N_bulk))
=======
            #print('len N_bulk= ',len(N_bulk))
>>>>>>> 71f5149a
            v_molec = self.parameters[f'delta_{cn}'].value ** 3
            V_tot_comp = N_bulk * v_molec
            if i == 0:
                Vtot = V_tot_comp
            else:
                Vtot = Vtot + V_tot_comp
<<<<<<< HEAD
        print('shape Vtot= ',Vtot.shape)
        # area (spherical geom)
        sum_V = np.sum(Vtot,axis=1)
        cumsum_V = np.cumsum(Vtot,axis=1)
        print('shape cumsum_V= ',cumsum_V.shape)
        r_pos = np.cbrt((3.0/4*np.pi) * np.flip(cumsum_V))
        A = 4 * np.pi * r_pos**2
        
        # layer thickness
        layer_thick = r_pos[:-1] - r_pos[1:]
        layer_thick = np.vstack((layer_thick,r_pos[-1]))
        
        
        print('shape sumV= ',sum_V.shape,'shape A= ',A.shape, 'shape layer_thick= ',layer_thick.shape)
=======
        #print('shape Vtot= ',Vtot.shape)
        # area (spherical geom)
        sum_V = np.sum(Vtot,axis=1)
        cumsum_V = np.cumsum(np.flip(Vtot,axis=1),axis=1)
        
        layer_thick = []
        if self.model.geometry == 'spherical':
            # calc layer thick
            for ind, val in enumerate(cumsum_V):
                t_slice_v_vals = np.flip(cumsum_V[ind,:])
                # if ind == 0:
                    #print('t_slice_v_vals ',t_slice_v_vals)
                thick_vals_t = []
                for i, v in enumerate(t_slice_v_vals):
                    if i != len(t_slice_v_vals) - 1:
                        v_next_shell = t_slice_v_vals[i+1]
                    else: 
                        v_next_shell = 0.0
                    r_shell = np.cbrt((3*v)/(4*np.pi))
                    r_next_shell = np.cbrt((3*v_next_shell)/(4*np.pi))
                    
                    thick = r_shell - r_next_shell
                    if i == len(t_slice_v_vals) - 1:
                        thick = r_shell
                    thick_vals_t.append(thick)
                if ind == 0:
                    layer_thick = np.array(thick_vals_t)
                else:
                    layer_thick = np.vstack((layer_thick,thick_vals_t))
            
        
            #print('shape cumsum_V= ',cumsum_V.shape)
            r_pos = np.cbrt((3.0* np.flip(cumsum_V))/(4*np.pi))
            A = 4 * np.pi * r_pos**2
        
        elif self.model.geometry == 'film':
            square_length = 1e-4 # length of square cross-section of the film (1 µm), arbitrary
            A = square_length ** 2 # same for all layers
            layer_thick = Vtot / A
            
        # layer thickness
        #layer_thick = r_pos[:,:-1] - r_pos[:,1:]
        #print('shape layer thick ', layer_thick.shape)
        #print('shape rpos ', r_pos.shape)
        #layer_thick = np.column_stack((layer_thick,r_pos[:,-1]))
        
        
        #print('shape sumV= ',sum_V.shape,'shape A= ',A.shape, 'shape layer_thick= ',layer_thick.shape)
>>>>>>> 71f5149a
        return Vtot, A, layer_thick
        

    def run(self,n_layers, rp, time_span, n_time, V, A, layer_thick, dense_output=False,
                 Y0=None, ode_integrator='scipy',
                 ode_integrate_method='BDF', rtol=1e-3, atol=1e-6):
        '''
        Runs the simulation with the input parameters provided. 
        Model output is a scipy OdeResult object
        Updates the model_output, which includes an array of shape = (n_time,Lorg*n_components + n_components)

        '''
        
        # record run parameters
        self.run_params['n_layers'] = n_layers
        self.run_params['rp'] = rp
        self.run_params['time_span'] = time_span
        self.run_params['n_time'] = n_time
        self.run_params['V'] = V
        self.run_params['A'] = A
        self.run_params['layer_thick'] = layer_thick
        self.run_params['dense_output'] = dense_output
        self.run_params['Y0'] = Y0
        self.run_params['ode_integrator'] = ode_integrator
        self.run_params['ode_integrate_method'] = ode_integrate_method
        self.run_params['rtol'] = rtol
        self.run_params['atol'] = atol
<<<<<<< HEAD
=======
        self.run_params['geometry'] = self.model.reaction_scheme.model_type.geometry
>>>>>>> 71f5149a
            
        
        assert len(time_span) == 2, "time_span needs to be a sequence of 2 numbers"
        assert type(Y0) != None, "Need to supply initial concentrations (Y0)"

        params = self.parameters
        
        # import the model from the .py file created in the model building
        # process
        model_import = importlib.import_module(f'{self.model.filename[:-3]}')
            
        # define time interval
        tspan = np.linspace(min(time_span),max(time_span),n_time)
        
        start_int = time.time()
        model_output = integrate.solve_ivp(lambda t, y:model_import.dydt(t,y,params,V,A,n_layers,layer_thick),
                                                 (min(time_span),max(time_span)),
                                                 Y0,t_eval=tspan,method=ode_integrate_method,
<<<<<<< HEAD
                                                 rtol=rtol,atol=atol)
=======
                                                 rtol=rtol,atol=atol,dense_output=dense_output)
        self.model_output = model_output
        
>>>>>>> 71f5149a
        end_int = time.time()
                
        #print(f'Model run took {end_int-start_int:.2f} s')
        
        # return model output and assign dicts of surf + bulk concs
        if self.model.model_type.lower() == 'km-sub':
            # collect surface concentrations
            surf_conc_inds = [0]
            for i in range(1,len(self.model.model_components)):
                ind = i * n_layers + i
                surf_conc_inds.append(ind)
                
            surf_concs = {}
            # append to surf concs dict for each component
            for ind, i in enumerate(surf_conc_inds):
                surf_concs[f'{ind+1}'] = model_output.y.T[:,i] 
                
            # bulk concentrations
            bulk_concs = {}
            for i in range(len(self.model.model_components)):
                conc_output = model_output.y.T[:,i*n_layers+1+i:(i+1)*n_layers+i+1]
                
                bulk_concs[f'{i+1}'] = conc_output
            
            self.surf_concs = surf_concs
            self.bulk_concs = bulk_concs
            self.model_output = model_output
        
        elif self.model.model_type.lower() == 'km-gap':
            # REMEMBER division by A or V to get molec. cm-2 or cm-3 (km-gap)
            
            # calculate V_t and A_t at each time point
<<<<<<< HEAD
            
            V_t, A_t, layer_thick = self.calc_Vt_At_layer_thick(model_output)
            
            
            # collect surface concentrations
            surf_conc_inds = []
            for i in range(len(self.model.model_components)):
                cn = i + 1
                ind = (cn-1) * n_layers + 2 * (cn-1)
                surf_conc_inds.append(ind)
                
            surf_concs = {}
            # append to surf concs dict for each component
            for ind, i in enumerate(surf_conc_inds):
                surf_concs[f'{ind+1}'] = model_output.y.T[:,i] / A_t[:,0]
                
            # collect static surface concentrations
            static_surf_conc_inds = []
            for i in range(len(self.model.model_components)):
                cn = i + 1
                ind = (cn-1)*n_layers+2*(cn-1)+1
                static_surf_conc_inds.append(ind)
                
            static_surf_concs = {}
            # append to surf concs dict for each component
            for ind, i in enumerate(surf_conc_inds):
                static_surf_concs[f'{ind+1}'] = model_output.y.T[:,i] / A_t[:,0]
                
            # get bulk concentrations
            bulk_concs = {}
            for i in range(len(self.model.model_components)):
                cn = i + 1
                conc_output = model_output.y.T[:,(cn-1)*n_layers+2*(cn-1)+2:cn*n_layers+cn+(cn-1)+1] / V_t
                
                bulk_concs[f'{i+1}'] = conc_output
                
            self.surf_concs = surf_concs
            self.static_surf_concs = static_surf_concs
            self.bulk_concs = bulk_concs
            self.model_output = model_output
=======
            
            V_t, A_t, layer_thick = self.calc_Vt_At_layer_thick()
            
            
            # collect surface concentrations
            surf_conc_inds = []
            for i in range(len(self.model.model_components)):
                cn = i + 1
                ind = (cn-1) * n_layers + 2 * (cn-1)
                surf_conc_inds.append(ind)
                
            surf_concs = {}
            # append to surf concs dict for each component
            for ind, i in enumerate(surf_conc_inds):
                surf_concs[f'{ind+1}'] = model_output.y.T[:,i] / A_t[:,0]
                
            # collect static surface concentrations
            static_surf_conc_inds = []
            for i in range(len(self.model.model_components)):
                cn = i + 1
                ind = (cn-1)*n_layers+2*(cn-1)+1
                static_surf_conc_inds.append(ind)
                
            static_surf_concs = {}
            # append to surf concs dict for each component
            for ind, i in enumerate(surf_conc_inds):
                static_surf_concs[f'{ind+1}'] = model_output.y.T[:,i] / A_t[:,0]
                
            # get bulk concentrations
            bulk_concs = {}
            for i in range(len(self.model.model_components)):
                cn = i + 1
                conc_output = model_output.y.T[:,(cn-1)*n_layers+2*(cn-1)+2:cn*n_layers+cn+(cn-1)+1] / V_t
                
                bulk_concs[f'{i+1}'] = conc_output
                
            self.surf_concs = surf_concs
            self.static_surf_concs = static_surf_concs
            self.bulk_concs = bulk_concs
            
>>>>>>> 71f5149a
            
        
        return model_output

        # function to plot output
        
            
        
    def plot(self,norm=False,data=None):
<<<<<<< HEAD
        # ACCOUNT FOR KM-GAP
=======
        
        mod_type = self.model.model_type.lower()
        # km-gap: V, A and layer thickness over time
        if  mod_type == 'km-gap':
            Vt, At, thick_t = self.calc_Vt_At_layer_thick()
        
>>>>>>> 71f5149a
        model_output = self.model_output.y.T 
        
        n_layers = self.run_params['n_layers']
        n_comps = len(self.model.model_components)
        mod_comps = self.model.model_components
        
        # plot surface concentrations
        plt.figure()
        
        if mod_type == 'km-sub':
            plt.title('Surface concentrations',fontsize='large')
            
        elif mod_type == 'km-gap':
            plt.title('Static surface layer concentrations',fontsize='large')
        
        for i in range(n_comps):
            comp_name = mod_comps[f'{i+1}'].name
            if mod_type == 'km-sub':
                plt.plot(self.model_output.t,self.surf_concs[f'{i+1}'],label=comp_name)
            elif mod_type == 'km-gap':
                plt.plot(self.model_output.t,self.static_surf_concs[f'{i+1}'],label=comp_name)
        
        plt.ylabel('Surface conc. / cm$^{-2}$',fontsize='large')
        plt.xlabel('Time / s',fontsize='large')
        plt.legend()
        plt.tight_layout()
        plt.show()
        
        
        # plot bulk concentrations    
        plt.figure()
        if norm:
            plt.title('Normalised amount of each component',fontsize='large')
            
        else:
            plt.title('Total number of molecules',fontsize='large')
        
        # make a matrix of volume values
        #vol_matrix = np.ones(bulk_concs[0].shape) * self.run_params['V']
        
        for i in range(n_comps):
            comp_name = mod_comps[f'{i+1}'].name
            if mod_type == 'km-sub':
                surf_no = self.surf_concs[f'{i+1}'] * self.run_params['A'][0]
                bulk_no = self.bulk_concs[f'{i+1}'] * self.run_params['V']
            elif mod_type == 'km-gap':
                surf_no = self.surf_concs[f'{i+1}'] * At[:,0]
                bulk_no = self.bulk_concs[f'{i+1}'] * Vt
                
            tot_bulk_no = np.sum(bulk_no,axis=1)
            total_no = surf_no + tot_bulk_no
            
            if norm:
                plt.plot(self.model_output.t,total_no/max(total_no),label=comp_name)
            else:
                plt.plot(self.model_output.t,total_no,label=comp_name)
        if norm:
            plt.ylabel('[component] / [component]$_{max}$',fontsize='large')
        else:
            plt.ylabel('N$_{component}$ / molec.',fontsize='large')
        
        # plot data if provided, column 0 = time, column 1 = value
        # optional column 3 = uncertainty

        try:
            rows, cols = data.shape
            if cols == 2:
                plt.scatter(data[:,0],data[:,1],facecolors='none',edgecolors='k',label='data')
            else:
                plt.errorbar(data[:,0],data[:,1],yerr=data[:,2],mfc='none',
                             mec='k',linestyle='none',label='data',marker='o',color='k')
        
            plt.xlabel('Time')
            plt.legend()
            plt.tight_layout()
            plt.show()
        except:
            
            plt.xlabel('Time')
            plt.legend()
            plt.tight_layout()
            plt.show()
            
        
    def plot_bulk_concs(self,cmap='viridis'):
        
        n_comps = len(self.bulk_concs)
        
        # for each component, plot a heatmap plot
        
        for i in range(n_comps):
            comp_name = self.model.model_components[f'{i+1}'].name
            comp_bulk_conc = self.bulk_concs[f'{i+1}'].T
            
            plt.figure()
            plt.title(comp_name,fontsize='large')
            plt.pcolormesh(comp_bulk_conc,cmap=cmap)
            plt.xlabel('Time points',fontsize='large')
            plt.ylabel('Layer number',fontsize='large')
            
            # invert y-axis so that layer 0 is at the top of the plot
            plt.gca().invert_yaxis()
            cb=plt.colorbar()
            cb.set_label(label='conc. / cm$^{-3}$',fontsize='large',size='large')
            plt.tight_layout()
            plt.show()


<<<<<<< HEAD
def initial_concentrations(model_type,bulk_conc_dict,surf_conc_dict,n_layers,static_surf_conc_dict=None,V=None,A=None):
=======
def initial_concentrations(model_type,bulk_conc_dict,surf_conc_dict,n_layers,
                           static_surf_conc_dict=None,V=None,A=None,parameter_dict=None,vol_frac=1.0):
>>>>>>> 71f5149a
    '''
    Returns an array of initial bulk and surface concentrations (Y0)
    
    bulk_conc: dict of initial bulk concentration of each component (key = component number)
    surf_conc: dict of initial surf concentration of each component (key = component number)
    n_layers: number of model layers
    '''
    
    n_comps = len(bulk_conc_dict)
    
    # initialise the Y0 array
    Y0 = np.zeros(n_layers * n_comps + n_comps)
    
    if model_type.model_type.lower() == 'km-gap':
        Y0 = np.zeros(n_layers * n_comps + 2 * n_comps)
    
    # for each model component 
    for i in range(n_comps):
        
        bulk_conc_val = bulk_conc_dict[f'{i+1}']
        surf_conc_val = surf_conc_dict[f'{i+1}']
        
        if model_type.model_type.lower() == 'km-sub':
            # define surface conc
            Y0[i*n_layers+i] = surf_conc_val
            
            # define bulk concs
            for k in np.arange(n_layers*i+1+i,(i+1)*n_layers+i+1):
                Y0[k] = bulk_conc_val
                
        elif model_type.model_type.lower() == 'km-gap':
<<<<<<< HEAD
            assert type(V) != None, "supply V array for calculation of initial number of molecules in each layer (KM-GAP)"
            assert type(A) != None, "supply A array for calculation of initial number of molecules in surface layers (KM-GAP)"
            
            static_surf_conc = static_surf_conc_dict[f'{i+1}']
            # define surface conc
            Y0[i*n_layers+2*i] = surf_conc_val * A[0]
            
            # define static surface conc
            Y0[i*n_layers+2*i+1] = static_surf_conc * A[0]
            
            # define bulk concs
            for ind,k in enumerate(np.arange(i*n_layers+2*i+2,(i+1)*n_layers+(i+1)+i+1)):
                Y0[k] = bulk_conc_val * V[ind] 
            
        
=======
            assert type(V) != None, "supply Vol. array for calculation of initial number of molecules in each layer (KM-GAP)"
            assert type(A) != None, "supply Area array for calculation of initial number of molecules in surface layers (KM-GAP)"
            assert type(parameter_dict) != None, "supply Model Comonents dictionary for calculation of initial number of molecules in each layer (KM-GAP)"
            
            if float(bulk_conc_val) > 1.0:
            
                delta = parameter_dict[f'delta_{i+1}'].value
                v_molec = delta ** 3
                
                static_surf_conc = static_surf_conc_dict[f'{i+1}']
                # define surface conc
                Y0[i*n_layers+2*i] = surf_conc_val * A[0]
                
                # define static surface conc
                Y0[i*n_layers+2*i+1] = static_surf_conc * A[0]
                
                # define bulk concs
                for ind,k in enumerate(np.arange(i*n_layers+2*i+2,(i+1)*n_layers+(i+1)+i+1)):
                    # accounting for volume fraction if particle starts as a mixture
                    if type(vol_frac) != int and type(vol_frac) != float:
                        volume_fraction = vol_frac[i]
                    else:
                        volume_fraction = vol_frac
                    
                    #Y0[k] = bulk_conc_val * V[ind] 
                    Y0[k] = (V[ind] * volume_fraction) / v_molec
            
>>>>>>> 71f5149a
        
    return Y0
        

<<<<<<< HEAD
def make_layers(model_type,n_layers,bulk_radius,geometry,n_components=None,y0=None,parameter_dict=None):
=======
def make_layers(model_type,n_layers,bulk_radius,n_components=None,y0=None,parameter_dict=None):
>>>>>>> 71f5149a
    '''
    defines the volume, surface area and layer thickness for each model layer
    
    Returns a tuple of V, A and layer_thick arrays
    
    bulk radius is normally defined as the particle radius - molecular diameter
    
    '''
    # actually, get y0 from initial conc...
    # if model_type.mod_type.lower() == 'km-gap':
    #     assert type(y0) != None, "y0 needs to be supplied to calculate V from number of molecules"
    #     assert type(n_components) == int, "n_components needs to be supplied as an integer"
    #     assert type(parameter_dict) == dict, "parameter_dict needs to be supplied to calculate V from number of molecules and molecular volume"
        
    #     V = np.zeros(n_layers)
        
    #     for i in range(n_components):
    #         cn = i + 1
    #         delta_comp = parameter_dict[f'delta_{cn}']
    #         N_bulk_comp = y0[(cn-1)*n_layers+2*(cn-1)+2:cn*n_layers+cn+(cn-1)+1]
    #         v_comp = delta_comp**3
    #         Vtot_comp = N_bulk_comp * v_comp
    #         V = V + Vtot_comp
        
    delta = bulk_radius/n_layers
    
    geometry = model_type.geometry
    
    if geometry == 'spherical':
    
        V = np.zeros(n_layers)
        A = np.zeros(n_layers)
        
        cumulative_V = []
        for i in np.arange(n_layers):
            
            # V[i] = (4/3) * np.pi * ((bulk_radius-(layerno-1)*delta)**3 - (bulk_radius-layerno*delta)**3)    
            # A[i] = 4 * np.pi * (bulk_radius-(layerno-1)*delta)**2
            
            # working from core shell outwards
            v = (4/3) * np.pi * (delta*(i+1))**3
            cumulative_V.append(v)
        
        # now add V of each layer to V array
        for i, v in enumerate(cumulative_V):
            layerno = n_layers - i - 1 
            if i == 0:
                V[layerno] = v 
            else:
                V[layerno] = v - cumulative_V[i-1]
            
        
        layer_thick = np.ones(n_layers) * delta
        
        # calculate A
        r = 0.0
        for i, thick in enumerate(layer_thick):
            layerno = n_layers - i - 1
            r += thick
            surf_area = 4 * np.pi * r**2
            A[layerno] = surf_area
            
        
    elif geometry == 'film':
        
        # define the square cross-section of the film to model
        square_length = 1e-4 # cm (1 µm)
        
        V = np.ones(n_layers) * square_length * square_length * delta
        A = np.ones(n_layers) * square_length * square_length

        layer_thick = np.ones(n_layers) * delta
        
    return (V, A, layer_thick)
 
    
class Data():
    
    def __init__(self,data,n_skipped_rows=0,norm=False,norm_index=0):
        
        # if a filename string is supplied, read in the data as an array
        if type(data) == str:
            data = np.genfromtxt(data,skip_header=n_skipped_rows)
            
        self.x = data[:,0]
        self.y = data[:,1]
        self.y_err = np.zeros(len(self.y))
        
        nrows, ncols = data.shape
        if ncols == 3:
            self.y_err = data[:,2]
            
        if norm == True:
            self.y = self.y / self.y[norm_index]
            self.y_err = self.y_err / self.y[norm_index]
        


# function to make Y0?

# function to make V and A arrays - makelayers<|MERGE_RESOLUTION|>--- conflicted
+++ resolved
@@ -55,23 +55,19 @@
         self.surf_concs = {}
         self.bulk_concs = {}
         self.static_surf_concs = {}
-<<<<<<< HEAD
-        
-    def calc_Vt_At_layer_thick(self,model_output):
-=======
         self.optimisation_result = None
         
     def calc_Vt_At_layer_thick(self):
->>>>>>> 71f5149a
+
         '''
         calculate V and A of each layer at each timepoint in the simulation
         '''
         
-<<<<<<< HEAD
-        output = model_output.y.T
-=======
+
+
+
         output = self.model_output.y.T
->>>>>>> 71f5149a
+
         n_comps = len(self.model.model_components)
         n_layers = self.run_params['n_layers']
         
@@ -80,33 +76,16 @@
             cn = i + 1
             # volume
             N_bulk = output[:,(cn-1)*n_layers+2*(cn-1)+2:(cn)*n_layers+(cn)+(cn-1)+1]
-<<<<<<< HEAD
-            print('len N_bulk= ',len(N_bulk))
-=======
+
             #print('len N_bulk= ',len(N_bulk))
->>>>>>> 71f5149a
+
             v_molec = self.parameters[f'delta_{cn}'].value ** 3
             V_tot_comp = N_bulk * v_molec
             if i == 0:
                 Vtot = V_tot_comp
             else:
                 Vtot = Vtot + V_tot_comp
-<<<<<<< HEAD
-        print('shape Vtot= ',Vtot.shape)
-        # area (spherical geom)
-        sum_V = np.sum(Vtot,axis=1)
-        cumsum_V = np.cumsum(Vtot,axis=1)
-        print('shape cumsum_V= ',cumsum_V.shape)
-        r_pos = np.cbrt((3.0/4*np.pi) * np.flip(cumsum_V))
-        A = 4 * np.pi * r_pos**2
-        
-        # layer thickness
-        layer_thick = r_pos[:-1] - r_pos[1:]
-        layer_thick = np.vstack((layer_thick,r_pos[-1]))
-        
-        
-        print('shape sumV= ',sum_V.shape,'shape A= ',A.shape, 'shape layer_thick= ',layer_thick.shape)
-=======
+                
         #print('shape Vtot= ',Vtot.shape)
         # area (spherical geom)
         sum_V = np.sum(Vtot,axis=1)
@@ -155,7 +134,7 @@
         
         
         #print('shape sumV= ',sum_V.shape,'shape A= ',A.shape, 'shape layer_thick= ',layer_thick.shape)
->>>>>>> 71f5149a
+
         return Vtot, A, layer_thick
         
 
@@ -183,12 +162,8 @@
         self.run_params['ode_integrate_method'] = ode_integrate_method
         self.run_params['rtol'] = rtol
         self.run_params['atol'] = atol
-<<<<<<< HEAD
-=======
         self.run_params['geometry'] = self.model.reaction_scheme.model_type.geometry
->>>>>>> 71f5149a
-            
-        
+
         assert len(time_span) == 2, "time_span needs to be a sequence of 2 numbers"
         assert type(Y0) != None, "Need to supply initial concentrations (Y0)"
 
@@ -205,13 +180,9 @@
         model_output = integrate.solve_ivp(lambda t, y:model_import.dydt(t,y,params,V,A,n_layers,layer_thick),
                                                  (min(time_span),max(time_span)),
                                                  Y0,t_eval=tspan,method=ode_integrate_method,
-<<<<<<< HEAD
-                                                 rtol=rtol,atol=atol)
-=======
                                                  rtol=rtol,atol=atol,dense_output=dense_output)
         self.model_output = model_output
         
->>>>>>> 71f5149a
         end_int = time.time()
                 
         #print(f'Model run took {end_int-start_int:.2f} s')
@@ -244,10 +215,8 @@
             # REMEMBER division by A or V to get molec. cm-2 or cm-3 (km-gap)
             
             # calculate V_t and A_t at each time point
-<<<<<<< HEAD
-            
-            V_t, A_t, layer_thick = self.calc_Vt_At_layer_thick(model_output)
-            
+
+            V_t, A_t, layer_thick = self.calc_Vt_At_layer_thick()
             
             # collect surface concentrations
             surf_conc_inds = []
@@ -284,49 +253,8 @@
             self.surf_concs = surf_concs
             self.static_surf_concs = static_surf_concs
             self.bulk_concs = bulk_concs
-            self.model_output = model_output
-=======
-            
-            V_t, A_t, layer_thick = self.calc_Vt_At_layer_thick()
-            
-            
-            # collect surface concentrations
-            surf_conc_inds = []
-            for i in range(len(self.model.model_components)):
-                cn = i + 1
-                ind = (cn-1) * n_layers + 2 * (cn-1)
-                surf_conc_inds.append(ind)
-                
-            surf_concs = {}
-            # append to surf concs dict for each component
-            for ind, i in enumerate(surf_conc_inds):
-                surf_concs[f'{ind+1}'] = model_output.y.T[:,i] / A_t[:,0]
-                
-            # collect static surface concentrations
-            static_surf_conc_inds = []
-            for i in range(len(self.model.model_components)):
-                cn = i + 1
-                ind = (cn-1)*n_layers+2*(cn-1)+1
-                static_surf_conc_inds.append(ind)
-                
-            static_surf_concs = {}
-            # append to surf concs dict for each component
-            for ind, i in enumerate(surf_conc_inds):
-                static_surf_concs[f'{ind+1}'] = model_output.y.T[:,i] / A_t[:,0]
-                
-            # get bulk concentrations
-            bulk_concs = {}
-            for i in range(len(self.model.model_components)):
-                cn = i + 1
-                conc_output = model_output.y.T[:,(cn-1)*n_layers+2*(cn-1)+2:cn*n_layers+cn+(cn-1)+1] / V_t
-                
-                bulk_concs[f'{i+1}'] = conc_output
-                
-            self.surf_concs = surf_concs
-            self.static_surf_concs = static_surf_concs
-            self.bulk_concs = bulk_concs
-            
->>>>>>> 71f5149a
+            
+
             
         
         return model_output
@@ -336,16 +264,16 @@
             
         
     def plot(self,norm=False,data=None):
-<<<<<<< HEAD
-        # ACCOUNT FOR KM-GAP
-=======
+
+
+
         
         mod_type = self.model.model_type.lower()
         # km-gap: V, A and layer thickness over time
         if  mod_type == 'km-gap':
             Vt, At, thick_t = self.calc_Vt_At_layer_thick()
         
->>>>>>> 71f5149a
+
         model_output = self.model_output.y.T 
         
         n_layers = self.run_params['n_layers']
@@ -454,12 +382,12 @@
             plt.show()
 
 
-<<<<<<< HEAD
-def initial_concentrations(model_type,bulk_conc_dict,surf_conc_dict,n_layers,static_surf_conc_dict=None,V=None,A=None):
-=======
+
+
+
 def initial_concentrations(model_type,bulk_conc_dict,surf_conc_dict,n_layers,
                            static_surf_conc_dict=None,V=None,A=None,parameter_dict=None,vol_frac=1.0):
->>>>>>> 71f5149a
+
     '''
     Returns an array of initial bulk and surface concentrations (Y0)
     
@@ -491,23 +419,7 @@
                 Y0[k] = bulk_conc_val
                 
         elif model_type.model_type.lower() == 'km-gap':
-<<<<<<< HEAD
-            assert type(V) != None, "supply V array for calculation of initial number of molecules in each layer (KM-GAP)"
-            assert type(A) != None, "supply A array for calculation of initial number of molecules in surface layers (KM-GAP)"
-            
-            static_surf_conc = static_surf_conc_dict[f'{i+1}']
-            # define surface conc
-            Y0[i*n_layers+2*i] = surf_conc_val * A[0]
-            
-            # define static surface conc
-            Y0[i*n_layers+2*i+1] = static_surf_conc * A[0]
-            
-            # define bulk concs
-            for ind,k in enumerate(np.arange(i*n_layers+2*i+2,(i+1)*n_layers+(i+1)+i+1)):
-                Y0[k] = bulk_conc_val * V[ind] 
-            
-        
-=======
+
             assert type(V) != None, "supply Vol. array for calculation of initial number of molecules in each layer (KM-GAP)"
             assert type(A) != None, "supply Area array for calculation of initial number of molecules in surface layers (KM-GAP)"
             assert type(parameter_dict) != None, "supply Model Comonents dictionary for calculation of initial number of molecules in each layer (KM-GAP)"
@@ -534,17 +446,15 @@
                     
                     #Y0[k] = bulk_conc_val * V[ind] 
                     Y0[k] = (V[ind] * volume_fraction) / v_molec
-            
->>>>>>> 71f5149a
-        
+               
     return Y0
         
 
-<<<<<<< HEAD
-def make_layers(model_type,n_layers,bulk_radius,geometry,n_components=None,y0=None,parameter_dict=None):
-=======
+
+
+
 def make_layers(model_type,n_layers,bulk_radius,n_components=None,y0=None,parameter_dict=None):
->>>>>>> 71f5149a
+
     '''
     defines the volume, surface area and layer thickness for each model layer
     
